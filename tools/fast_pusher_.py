--- conflicted
+++ resolved
@@ -131,43 +131,18 @@
       config = base.config_file()
 
   if len(args.digest or []) != len(args.layer or []):
-<<<<<<< HEAD
-    raise Exception('--digest and --layer must have matching lengths.')
+    logging.fatal('--digest and --layer must have matching lengths.')
+    sys.exit(1)
 
-  transport = transport_pool.Http(httplib2.Http, size=_THREADS)
+  retry_factory = retry.Factory()
+  retry_factory = retry_factory.WithSourceTransportCallable(httplib2.Http)
+  transport = transport_pool.Http(retry_factory.Build, size=_THREADS)
 
   if args.certificates:
     for item in args.certificates:
       logging.info('Adding certificate %s', item)
       key, cert, domain = item.split(',')
       transport.add_certificate(key, cert, domain)
-
-  # Resolve the appropriate credential to use based on the standard Docker
-  # client logic.
-  creds = docker_creds.DefaultKeychain.Resolve(name)
-
-  with docker_session.Push(name, creds, transport, threads=_THREADS) as session:
-    logging.info('Loading v2.2 image from disk ...')
-    with v2_2_image.FromDisk(config, zip(args.digest or [], args.layer or []),
-                             legacy_base=args.tarball) as v2_2_img:
-      logging.info('Starting upload ...')
-      if args.oci:
-        with oci_compat.OCIFromV22(v2_2_img) as oci_img:
-          session.upload(oci_img)
-          digest = oci_img.digest()
-      else:
-        session.upload(v2_2_img)
-        digest = v2_2_img.digest()
-
-      print('{name} was published with digest: {digest}'.format(
-          name=name, digest=digest))
-=======
-    logging.fatal('--digest and --layer must have matching lengths.')
-    sys.exit(1)
-
-  retry_factory = retry.Factory()
-  retry_factory = retry_factory.WithSourceTransportCallable(httplib2.Http)
-  transport = transport_pool.Http(retry_factory.Build, size=_THREADS)
 
   logging.info('Loading v2.2 image from disk ...')
   with v2_2_image.FromDisk(config, zip(args.digest or [], args.layer or []),
@@ -199,7 +174,6 @@
     except Exception as e:
       logging.fatal('Error publishing %s: %s', name, e)
       sys.exit(1)
->>>>>>> eb30ffbb
 
 
 if __name__ == '__main__':
